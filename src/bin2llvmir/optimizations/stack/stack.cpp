/**
* @file src/bin2llvmir/optimizations/stack/stack.cpp
* @brief Reconstruct stack.
* @copyright (c) 2017 Avast Software, licensed under the MIT license
*/

#include <optional>

#include <llvm/IR/Constants.h>
#include <llvm/IR/Function.h>
#include <llvm/IR/Instruction.h>
#include <llvm/IR/Instructions.h>
#include <llvm/IR/InstIterator.h>
#include <llvm/IR/LLVMContext.h>
#include <llvm/IR/Module.h>
#include <llvm/IR/Operator.h>

#include "retdec/bin2llvmir/analyses/reaching_definitions.h"
#include "retdec/bin2llvmir/optimizations/stack/stack.h"
#include "retdec/bin2llvmir/providers/asm_instruction.h"
#include "retdec/bin2llvmir/utils/ir_modifier.h"
#define debug_enabled false
#include "retdec/bin2llvmir/utils/llvm.h"

using namespace llvm;

namespace retdec {
namespace bin2llvmir {

char StackAnalysis::ID = 0;

static RegisterPass<StackAnalysis> X(
		"stack",
		"Stack optimization",
		false, // Only looks at CFG
		false // Analysis Pass
);

StackAnalysis::StackAnalysis() :
		ModulePass(ID)
{

}

bool StackAnalysis::runOnModule(llvm::Module& m)
{
	_module = &m;
	_config = ConfigProvider::getConfig(_module);
	_abi = AbiProvider::getAbi(_module);
	_dbgf = DebugFormatProvider::getDebugFormat(_module);
	return run();
}

bool StackAnalysis::runOnModuleCustom(
		llvm::Module& m,
		Config* c,
		Abi* abi,
		DebugFormat* dbgf)
{
	_module = &m;
	_config = c;
	_abi = abi;
	_dbgf = dbgf;
	return run();
}

bool StackAnalysis::run()
{
	if (_config == nullptr)
	{
		return false;
	}

	ReachingDefinitionsAnalysis RDA;
	RDA.runOnModule(*_module, _abi);

	for (auto& f : *_module)
	{
		std::map<Value*, Value*> val2val;
		for (inst_iterator I = inst_begin(f), E = inst_end(f); I != E;)
		{
			Instruction& i = *I;
			++I;

			if (StoreInst *store = dyn_cast<StoreInst>(&i))
			{
				if (AsmInstruction::isLlvmToAsmInstruction(store))
				{
					continue;
				}

				handleInstruction(
						RDA,
						store,
						store->getValueOperand(),
						store->getValueOperand()->getType(),
						val2val);

				if (isa<GlobalVariable>(store->getPointerOperand()))
				{
					continue;
				}

				handleInstruction(
						RDA,
						store,
						store->getPointerOperand(),
						store->getValueOperand()->getType(),
						val2val);
			}
			else if (LoadInst* load = dyn_cast<LoadInst>(&i))
			{
				if (isa<GlobalVariable>(load->getPointerOperand()))
				{
					continue;
				}

				handleInstruction(
						RDA,
						load,
						load->getPointerOperand(),
						load->getType(),
						val2val);
			}
		}
	}

	return false;
}

void StackAnalysis::handleInstruction(
		ReachingDefinitionsAnalysis& RDA,
		llvm::Instruction* inst,
		llvm::Value* val,
		llvm::Type* type,
		std::map<llvm::Value*, llvm::Value*>& val2val)
{
	LOG << llvmObjToString(inst) << std::endl;

	SymbolicTree root(RDA, val, &val2val);
	LOG << root << std::endl;

	if (!root.isVal2ValMapUsed())
	{
		bool stackPtr = false;
		for (SymbolicTree* n : root.getPostOrder())
		{
			if (_abi->isStackPointerRegister(n->value))
			{
				stackPtr = true;
				break;
			}
		}
		if (!stackPtr)
		{
			LOG << "===> no SP" << std::endl;
			return;
		}
	}

	auto* debugSv = getDebugStackVariable(inst->getFunction(), root);
	auto* configSv = getConfigStackVariable(inst->getFunction(), root);

	root.simplifyNode();
	LOG << root << std::endl;

	if (debugSv == nullptr)
	{
		debugSv = getDebugStackVariable(inst->getFunction(), root);
	}

	if (configSv == nullptr)
	{
		configSv = getConfigStackVariable(inst->getFunction(), root);
	}

	auto* ci = dyn_cast_or_null<ConstantInt>(root.value);
	if (ci == nullptr)
	{
		return;
	}

	if (auto* s = dyn_cast<StoreInst>(inst))
	{
		if (s->getValueOperand() == val)
		{
			val2val[inst] = ci;
		}
	}

	LOG << "===> " << llvmObjToString(ci) << std::endl;
	LOG << "===> " << ci->getSExtValue() << std::endl;

	std::string name = "";
	Type* t = type;

	if (debugSv)
	{
		name = debugSv->getName();
		t = llvm_utils::stringToLlvmTypeDefault(_module, debugSv->type.getLlvmIr());
	}
	else if (configSv)
	{
		name = configSv->getName();
		t = llvm_utils::stringToLlvmTypeDefault(_module, configSv->type.getLlvmIr());
	}

	IrModifier irModif(_module, _config);
	auto p = irModif.getStackVariable(
			inst->getFunction(),
			ci->getSExtValue(),
			t,
			name,
			debugSv ? debugSv->getName() : std::string(),
			debugSv != nullptr);

	AllocaInst* a = p.first;
<<<<<<< HEAD
	auto* ca = p.second;

	if (debugSv)
	{
		ca->setIsFromDebug(true);
		ca->setRealName(debugSv->getName());
	}
	else if (configSv)
	{
		ca->setIsFromDebug(true);
		ca->setRealName(configSv->getName());
	}
=======
>>>>>>> ea28eab2

	LOG << "===> " << llvmObjToString(a) << std::endl;
	LOG << "===> " << llvmObjToString(inst) << std::endl;
	LOG << std::endl;

	auto* s = dyn_cast<StoreInst>(inst);
	auto* l = dyn_cast<LoadInst>(inst);
	if (s && s->getPointerOperand() == val)
	{
		auto* conv = IrModifier::convertValueToType(
				s->getValueOperand(),
				a->getType()->getElementType(),
				inst);
		new StoreInst(conv, a, inst);
		s->eraseFromParent();
	}
	else if (l && l->getPointerOperand() == val)
	{
		auto* nl = new LoadInst(a, "", l);
		auto* conv = IrModifier::convertValueToType(nl, l->getType(), l);
		l->replaceAllUsesWith(conv);
		l->eraseFromParent();
	}
	else
	{
		auto* conv = IrModifier::convertValueToType(a, val->getType(), inst);
		inst->replaceUsesOfWith(val, conv);
	}
}

<<<<<<< HEAD
retdec::utils::Maybe<int> StackAnalysis::getBaseOffset(SymbolicTree& root)
{
	retdec::utils::Maybe<int> baseOffset;
=======
/**
 * Find a value that is being added to the stack pointer register in \p root.
 * Find a debug variable with offset equal to this value.
 */
const retdec::common::Object* StackAnalysis::getDebugStackVariable(
		llvm::Function* fnc,
		SymbolicTree& root)
{
	if (_dbgf == nullptr)
	{
		return nullptr;
	}
	auto* debugFnc = _dbgf->getFunction(_config->getFunctionAddress(fnc));
	if (debugFnc == nullptr)
	{
		return nullptr;
	}

	std::optional<int> baseOffset;
>>>>>>> ea28eab2
	if (auto* ci = dyn_cast_or_null<ConstantInt>(root.value))
	{
		baseOffset = ci->getSExtValue();
	}
	else
	{
		for (SymbolicTree* n : root.getLevelOrder())
		{
			if (isa<AddOperator>(n->value)
					&& n->ops.size() == 2
					&& isa<LoadInst>(n->ops[0].value)
					&& isa<ConstantInt>(n->ops[1].value))
			{
				auto* l = cast<LoadInst>(n->ops[0].value);
				auto* ci = cast<ConstantInt>(n->ops[1].value);
				if (_abi->isRegister(l->getPointerOperand()))
				{
					baseOffset = ci->getSExtValue();
				}
				break;
			}
		}
	}
<<<<<<< HEAD

	return baseOffset;
}

/**
 * Find a value that is being added to the stack pointer register in \p root.
 * Find a debug variable with offset equal to this value.
 */
retdec::config::Object* StackAnalysis::getDebugStackVariable(
		llvm::Function* fnc,
		SymbolicTree& root)
{
	auto baseOffset = getBaseOffset(root);
	if (baseOffset.isUndefined())
=======
	if (!baseOffset.has_value())
>>>>>>> ea28eab2
	{
		return nullptr;
	}

<<<<<<< HEAD
	if (_dbgf == nullptr)
	{
		return nullptr;
	}

	auto* debugFnc = _dbgf->getFunction(_config->getFunctionAddress(fnc));
	if (debugFnc == nullptr)
	{
		return nullptr;
	}

	for (auto& p : debugFnc->locals)
=======
	for (auto& var : debugFnc->locals)
>>>>>>> ea28eab2
	{
		if (!var.getStorage().isStack())
		{
			continue;
		}
		if (var.getStorage().getStackOffset() == baseOffset)
		{
			return &var;
		}
	}

	return nullptr;
}

retdec::config::Object* StackAnalysis::getConfigStackVariable(
		llvm::Function* fnc,
		SymbolicTree& root)
{
	auto baseOffset = getBaseOffset(root);
	if (baseOffset.isUndefined())
	{
		return nullptr;
	}

	auto cfn = _config->getConfigFunction(fnc);
	if (cfn && _config->getLlvmStackVariable(fnc, baseOffset) == nullptr)
	{
		for (auto& l: cfn->locals)
		{
			if (l.second.getStorage().getStackOffset() == baseOffset)
			{
				return &l.second;
			}
		}
	}

	return nullptr;
}


} // namespace bin2llvmir
} // namespace retdec<|MERGE_RESOLUTION|>--- conflicted
+++ resolved
@@ -3,8 +3,6 @@
 * @brief Reconstruct stack.
 * @copyright (c) 2017 Avast Software, licensed under the MIT license
 */
-
-#include <optional>
 
 #include <llvm/IR/Constants.h>
 #include <llvm/IR/Function.h>
@@ -205,31 +203,26 @@
 		t = llvm_utils::stringToLlvmTypeDefault(_module, configSv->type.getLlvmIr());
 	}
 
+	std::string realName;
+	if (debugSv)
+	{
+		realName = debugSv->getName();
+	}
+	else if (configSv)
+	{
+		realName = configSv->getName();
+	}
+
 	IrModifier irModif(_module, _config);
 	auto p = irModif.getStackVariable(
 			inst->getFunction(),
 			ci->getSExtValue(),
 			t,
 			name,
-			debugSv ? debugSv->getName() : std::string(),
-			debugSv != nullptr);
+			realName,
+			debugSv || configSv);
 
 	AllocaInst* a = p.first;
-<<<<<<< HEAD
-	auto* ca = p.second;
-
-	if (debugSv)
-	{
-		ca->setIsFromDebug(true);
-		ca->setRealName(debugSv->getName());
-	}
-	else if (configSv)
-	{
-		ca->setIsFromDebug(true);
-		ca->setRealName(configSv->getName());
-	}
-=======
->>>>>>> ea28eab2
 
 	LOG << "===> " << llvmObjToString(a) << std::endl;
 	LOG << "===> " << llvmObjToString(inst) << std::endl;
@@ -260,11 +253,36 @@
 	}
 }
 
-<<<<<<< HEAD
-retdec::utils::Maybe<int> StackAnalysis::getBaseOffset(SymbolicTree& root)
-{
-	retdec::utils::Maybe<int> baseOffset;
-=======
+std::optional<int> StackAnalysis::getBaseOffset(SymbolicTree& root)
+{
+	std::optional<int> baseOffset;
+	if (auto* ci = dyn_cast_or_null<ConstantInt>(root.value))
+	{
+		baseOffset = ci->getSExtValue();
+	}
+	else
+	{
+		for (SymbolicTree* n : root.getLevelOrder())
+		{
+			if (isa<AddOperator>(n->value)
+					&& n->ops.size() == 2
+					&& isa<LoadInst>(n->ops[0].value)
+					&& isa<ConstantInt>(n->ops[1].value))
+			{
+				auto* l = cast<LoadInst>(n->ops[0].value);
+				auto* ci = cast<ConstantInt>(n->ops[1].value);
+				if (_abi->isRegister(l->getPointerOperand()))
+				{
+					baseOffset = ci->getSExtValue();
+				}
+				break;
+			}
+		}
+	}
+
+	return baseOffset;
+}
+
 /**
  * Find a value that is being added to the stack pointer register in \p root.
  * Find a debug variable with offset equal to this value.
@@ -273,111 +291,56 @@
 		llvm::Function* fnc,
 		SymbolicTree& root)
 {
+	auto baseOffset = getBaseOffset(root);
+	if (!baseOffset.has_value())
+	{
+		return nullptr;
+	}
+
 	if (_dbgf == nullptr)
 	{
 		return nullptr;
 	}
+
 	auto* debugFnc = _dbgf->getFunction(_config->getFunctionAddress(fnc));
 	if (debugFnc == nullptr)
 	{
 		return nullptr;
 	}
 
-	std::optional<int> baseOffset;
->>>>>>> ea28eab2
-	if (auto* ci = dyn_cast_or_null<ConstantInt>(root.value))
-	{
-		baseOffset = ci->getSExtValue();
-	}
-	else
-	{
-		for (SymbolicTree* n : root.getLevelOrder())
-		{
-			if (isa<AddOperator>(n->value)
-					&& n->ops.size() == 2
-					&& isa<LoadInst>(n->ops[0].value)
-					&& isa<ConstantInt>(n->ops[1].value))
-			{
-				auto* l = cast<LoadInst>(n->ops[0].value);
-				auto* ci = cast<ConstantInt>(n->ops[1].value);
-				if (_abi->isRegister(l->getPointerOperand()))
-				{
-					baseOffset = ci->getSExtValue();
-				}
-				break;
-			}
-		}
-	}
-<<<<<<< HEAD
-
-	return baseOffset;
-}
-
-/**
- * Find a value that is being added to the stack pointer register in \p root.
- * Find a debug variable with offset equal to this value.
- */
-retdec::config::Object* StackAnalysis::getDebugStackVariable(
+	for (auto& var : debugFnc->locals)
+	{
+		if (!var.getStorage().isStack())
+		{
+			continue;
+		}
+		if (var.getStorage().getStackOffset() == baseOffset)
+		{
+			return &var;
+		}
+	}
+
+	return nullptr;
+}
+
+const retdec::common::Object* StackAnalysis::getConfigStackVariable(
 		llvm::Function* fnc,
 		SymbolicTree& root)
 {
 	auto baseOffset = getBaseOffset(root);
-	if (baseOffset.isUndefined())
-=======
 	if (!baseOffset.has_value())
->>>>>>> ea28eab2
 	{
 		return nullptr;
 	}
 
-<<<<<<< HEAD
-	if (_dbgf == nullptr)
-	{
-		return nullptr;
-	}
-
-	auto* debugFnc = _dbgf->getFunction(_config->getFunctionAddress(fnc));
-	if (debugFnc == nullptr)
-	{
-		return nullptr;
-	}
-
-	for (auto& p : debugFnc->locals)
-=======
-	for (auto& var : debugFnc->locals)
->>>>>>> ea28eab2
-	{
-		if (!var.getStorage().isStack())
-		{
-			continue;
-		}
-		if (var.getStorage().getStackOffset() == baseOffset)
-		{
-			return &var;
-		}
-	}
-
-	return nullptr;
-}
-
-retdec::config::Object* StackAnalysis::getConfigStackVariable(
-		llvm::Function* fnc,
-		SymbolicTree& root)
-{
-	auto baseOffset = getBaseOffset(root);
-	if (baseOffset.isUndefined())
-	{
-		return nullptr;
-	}
-
 	auto cfn = _config->getConfigFunction(fnc);
-	if (cfn && _config->getLlvmStackVariable(fnc, baseOffset) == nullptr)
-	{
-		for (auto& l: cfn->locals)
-		{
-			if (l.second.getStorage().getStackOffset() == baseOffset)
-			{
-				return &l.second;
+	if (cfn && _config->getLlvmStackVariable(fnc, baseOffset.value()) == nullptr)
+	{
+		for (auto& var: cfn->locals)
+		{
+			if (var.getStorage().getStackOffset() == baseOffset)
+			{
+				return &var;
 			}
 		}
 	}
