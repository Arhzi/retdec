/**
 * @file src/fileinfo/file_presentation/plain_presentation.cpp
 * @brief Plain text presentation class.
 * @copyright (c) 2017 Avast Software, licensed under the MIT license
 */

#include <iostream>

#include "retdec/utils/string.h"
#include "retdec/fileformat/utils/conversions.h"
#include "fileinfo/file_presentation/getters/format.h"
#include "fileinfo/file_presentation/getters/plain_getters.h"
#include "fileinfo/file_presentation/plain_presentation.h"

using namespace retdec::utils;
using namespace retdec::cpdetect;
using namespace retdec::fileformat;

namespace fileinfo {

namespace
{

const std::size_t MAX_LINE_LENGTH = 120;

/**
 * Present title
 * @param title Title of presented structure
 */
void presentTitle(const std::string &title)
{
	const auto pos = title.find_first_not_of(" ");
	if(pos != std::string::npos)
	{
		std::cout << "\n\n" << title << "\n" << std::string(pos, ' ') << std::string(title.length() - pos, '-') << "\n";
	}
}

/**
 * Present title
 * @param getter Instance of IterativeGetter class
 */
void presentTitle(const IterativeGetter &getter)
{
	std::string title;
	getter.getTitle(title);
	presentTitle(title);
}

/**
 * Simple presentation of information
 * @param desc Descriptors of information
 * @param info Vector of information
 * @param space Print empty line before first item
 */
void presentSimple(const std::vector<std::string> &desc, const std::vector<std::string> &info, bool space)
{
	for(std::size_t i = 0, e = std::min(desc.size(), info.size()); i < e; ++i)
	{
		if(!desc[i].empty() && !info[i].empty())
		{
			if(space)
			{
				std::cout << "\n";
				space = false;
			}
			std::cout << desc[i] << info[i] << "\n";
		}
	}
}

/**
 * Present information from simple getter
 * @param getter Instance of SimpleGetter class
 * @param space Print empty line before first item
 */
void presentSimple(const SimpleGetter &getter, bool space)
{
	std::vector<std::string> desc, info;
	getter.loadInformation(desc, info);
	presentSimple(desc, info, space);
}

/**
 * Present information from simple getter with title
 * @param getter Instance of SimpleGetter class
 * @param space Print empty line before first item
 * @param title Title of presented information
 */
void presentSimple(const SimpleGetter &getter, bool space, const std::string &title)
{
	std::vector<std::string> desc, info;
	bool hasRecords = false;

	for(std::size_t i = 0, e = getter.loadInformation(desc, info); i < e; ++i)
	{
		if(!desc[i].empty() && !info[i].empty())
		{
			hasRecords = true;
			break;
		}
	}

	if(!hasRecords)
	{
		return;
	}

	presentTitle(title);
	presentSimple(desc, info, space);
}

/**
 * Get separator of iterative distribution getter
 * @param getter Instance of IterativeDistributionGetter class
 * @param separator Into this parameter is separator stored
 * @param structIndex Index of selected structure (indexed from 0)
 * @return Number of whitespaces before separator
 */
std::size_t getIterativeDistributionSeparator(const IterativeDistributionGetter &getter, std::string &separator, std::size_t structIndex)
{
	getter.getHeader(structIndex, separator);
	const auto pos = separator.find_first_not_of(" ");
	if(pos != std::string::npos)
	{
		separator = std::string(pos, ' ') + std::string(separator.length() - pos, '-');
		return pos;
	}
	else
	{
		separator = std::string(separator.length(), '-');
		return 0;
	}
}

/**
 * Present header of iterative distribution getter
 * @param getter Instance of IterativeDistributionGetter class
 * @param explanatory Print explanatory notes
 * @param structIndex Index of selected structure (indexed from 0)
 */
void presentIterativeDistributionHeader(const IterativeDistributionGetter &getter, bool explanatory, std::size_t structIndex)
{
	std::string header, separator;
	getter.getHeader(structIndex, header);
	const auto wSpaces = getIterativeDistributionSeparator(getter, separator, structIndex);
	std::cout << "\n" << header << "\n" << separator << "\n";
	if(!explanatory)
	{
		return;
	}

	std::vector<std::string> desc, abbv;
	const std::size_t noOfDesc = getter.getHeaderDesc(structIndex, desc, abbv);
	std::vector<std::size_t> lens;
	std::size_t maxLen = 0;

	for(std::size_t i = 0; i < noOfDesc; ++i)
	{
		lens.push_back(abbv[i].length());
		maxLen = std::max(maxLen, lens.back());
	}

	for(std::size_t i = 0; i < noOfDesc; ++i)
	{
		if(abbv[i].find_first_not_of(" ") != std::string::npos && desc[i].find_first_not_of(" ") != std::string::npos)
		{
			std::cout << std::string(wSpaces, ' ') << abbv[i] << std::string(maxLen - lens[i], ' ') << " - " << desc[i] << "\n";
		}
	}

	std::cout << separator << "\n" << header << "\n" << separator << "\n";
}

/**
 * Present information from one structure of iterative distribution getter
 * @param getter Instance of IterativeDistributionGetter class
 * @param explanatory Print explanatory notes
 * @param structIndex Index of selected structure (indexed from 0).
 */
void presentIterativeDistributionStructure(const IterativeDistributionGetter &getter, bool explanatory, std::size_t structIndex)
{
	if(structIndex >= getter.getNumberOfStructures())
	{
		return;
	}

	std::vector<std::string> desc, info;
	const auto basicLen = getter.getBasicInfo(structIndex, desc, info);
	const auto records = getter.getNumberOfStoredRecords(structIndex);

	if(!basicLen && !records)
	{
		return;
	}
	presentTitle(getter);

	for(std::size_t i = 0; i < basicLen; ++i)
	{
		if(!desc[i].empty() && !info[i].empty())
		{
			std::cout << desc[i] << info[i] << "\n";
		}
	}

	if(!records)
	{
		return;
	}

	std::vector<std::size_t> distribution;
	getter.getDistribution(structIndex, distribution);
	const auto elements = distribution.size();
	std::vector<bool> columns;
	getter.getDistributionFlags(structIndex, columns);
	presentIterativeDistributionHeader(getter, explanatory, structIndex);
	std::size_t len;
	std::string value, line;

	for(std::size_t i = 0; getter.getRecord(structIndex, i, info); ++i)
	{
		line.clear();

		for(std::size_t j = 0; j < elements; ++j)
		{
			if(!columns[j])
			{
				continue;
			}
			value = info[j];
			len = value.length();
			if(len < distribution[j])
			{
				line += value + std::string(distribution[j] - len, ' ');
			}
			else if(j + 1 < elements && columns[j + 1] && info[j + 1].empty() && len < distribution[j] + distribution[j + 1] && value.find(' ') == std::string::npos)
			{
				line += value + std::string(distribution[j] + distribution[j + 1] - len, ' ');
				++j;
			}
			else
			{
				std::cout << line << value << "\n";
				line = std::string(line.length() + distribution[j], ' ');
			}
		}

		if(line != std::string(line.length(), ' '))
		{
			std::cout << line << "\n";
		}
	}

	if(!explanatory || !getter.getFlagDescriptors(structIndex, desc, info))
	{
		return;
	}

	if((len = info.size()))
	{
		getIterativeDistributionSeparator(getter, line, structIndex);
		std::cout << line << "\nFlags:\n";

		for(std::size_t i = 0; i < len; ++i)
		{
			std::cout << "  " << info[i] << " - " << desc[i] << "\n";
		}
	}
}

/**
 * Present information from iterative distribution getter
 * @param getter Instance of IterativeDistributionGetter class
 * @param explanatory Print explanatory notes
 */
void presentIterativeDistribution(const IterativeDistributionGetter &getter, bool explanatory)
{
	for(std::size_t i = 0, e = getter.getNumberOfStructures(); i < e; ++i)
	{
		presentIterativeDistributionStructure(getter, explanatory, i);
	}
}

/**
 * Present information from one structure of iterative simple getter
 * @param getter Instance of IterativeSimpleGetter class
 * @param structIndex Index of selected structure (indexed from 0).
 */
void presentIterativeSimpleStructure(const IterativeSimpleGetter &getter, std::size_t structIndex)
{
	if(structIndex >= getter.getNumberOfStructures())
	{
		return;
	}

	std::vector<std::string> desc, info;
	const auto basicLen = getter.getBasicInfo(structIndex, desc, info);
	const auto records = getter.getNumberOfStoredRecords(structIndex);

	if(!basicLen && !records)
	{
		return;
	}

	presentTitle(getter);
	for(std::size_t i = 0; i < basicLen; ++i)
	{
		if(!desc[i].empty() && !info[i].empty())
		{
			std::cout << desc[i] << info[i] << "\n";
		}
	}

	desc.clear();
	info.clear();

	std::string elemHeader;
	getter.getElementHeader(elemHeader);
	getter.getHeaderElements(structIndex, desc);

	for(std::size_t i = 0; getter.getRecord(structIndex, i, info); ++i)
	{
		std::cout << '\n' << elemHeader << " #" << i << std::endl;
		presentSimple(desc, info, false);
	}
}

/**
 * Present information from iterative simple getter
 * @param getter Instance of IterativeSimpleGetter class
 */
void presentIterativeSimple(const IterativeSimpleGetter &getter)
{
	for(std::size_t i = 0, e = getter.getNumberOfStructures(); i < e; ++i)
	{
		presentIterativeSimpleStructure(getter, i);
	}
}

} // anonymous namespace

/**
 * Constructor
 */
PlainPresentation::PlainPresentation(FileInformation &fileinfo_, bool verbose_, bool explanatory_) :
	FilePresentation(fileinfo_), verbose(verbose_), explanatory(explanatory_)
{

}

/**
 * Destructor
 */
PlainPresentation::~PlainPresentation()
{

}

/**
 * Present information about used compiler (or packer)
 */
void PlainPresentation::presentCompiler() const
{
	for(std::size_t i = 0, e = fileinfo.getNumberOfDetectedCompilers(); i < e; ++i)
	{
		const DetectResult& tool = fileinfo.toolInfo.detectedTools[i];

		std::cout << "Detected tool            : " << tool.name;
		if (!tool.versionInfo.empty())
		{
			std::cout << " (" << tool.versionInfo << ")";
		}
		if (!tool.additionalInfo.empty())
		{
			std::cout << " " << tool.additionalInfo;
		}
		std::cout << " (" << toolTypeToString(tool.type) << ")";
		if (tool.source == DetectionMethod::SIGNATURE)
		{
			std::string nibbles = tool.impCount ? "nibbles" : "nibble";
			auto ratio = static_cast<double>(tool.agreeCount) / tool.impCount * 100;

			std::cout << ", " << tool.agreeCount << " from " << tool.impCount << " significant " << nibbles;
			std::cout << " (" << ratio << "%)";
		}
		else
		{
			std::cout << ", " << detectionMetodToString(tool.source);
		}
		std::cout << "\n";
	}
}

/**
 * Present information about original programming language(s)
 */
void PlainPresentation::presentLanguages() const
{
	const auto noOfLanguages = fileinfo.toolInfo.detectedLanguages.size();
	if(!noOfLanguages)
	{
		return;
	}
	std::cout << "Original language        : ";

	for(std::size_t i = 0; i < noOfLanguages; )
	{
		std::cout << fileinfo.toolInfo.detectedLanguages[i].name;
		if(fileinfo.toolInfo.detectedLanguages[i].additionalInfo.length())
		{
			std::cout << " (" << fileinfo.toolInfo.detectedLanguages[i].additionalInfo << ")";
		}
		if(fileinfo.toolInfo.detectedLanguages[i].bytecode)
		{
			std::cout << " (bytecode)";
		}
		if(++i < noOfLanguages)
		{
			std::cout << ", ";
		}
	}

	std::cout << "\n";
}

/**
 * Present basic information about rich header
 */
void PlainPresentation::presentRichHeader() const
{
	const auto offset = fileinfo.getRichHeaderOffsetStr(hexWithPrefix);
	const auto key = fileinfo.getRichHeaderKeyStr(hexWithPrefix);
	const auto sig = toLower(fileinfo.getRichHeaderSignature());
	if(!offset.empty())
	{
		std::cout << "Rich header offset       : " << offset << "\n";
	}
	if(!key.empty())
	{
		std::cout << "Rich header key          : " << key << "\n";
	}
	if(!sig.empty())
	{
		const std::string signDesc = "Rich header signature    : ";
		const std::size_t richHeaderSignRecordLength = 8;
		auto signLineLen = MAX_LINE_LENGTH - signDesc.length();
		signLineLen -= signLineLen % richHeaderSignRecordLength;

		for(std::size_t i = 0, e = sig.length(); i < e; i += signLineLen)
		{
			std::cout << (i ? std::string(signDesc.length(), ' ') : signDesc) << sig.substr(i, signLineLen) << "\n";
		}
	}
}

/**
 * Present information about overlay
 */
void PlainPresentation::presentOverlay() const
{
	const auto offset = fileinfo.getOverlayOffsetStr(hexWithPrefix);
	const auto size = fileinfo.getOverlaySizeStr(hexWithPrefix);
	if(!offset.empty())
	{
		std::cout << "Overlay offset           : " << offset << "\n";
	}
	if(!size.empty())
	{
		std::cout << "Overlay size             : " << size << "\n";
	}
}

/**
 * Present information about packing
 */
void PlainPresentation::presentPackingInfo() const
{
	const auto packed = fileinfo.toolInfo.isPacked();
	std::cout << "Packed                   : " << packedToString(packed) << "\n";
}

/**
 * Print information about flags
 * @param title Flags title
 * @param flags Flags in binary string representation
 * @param desc Vector of descriptors (descriptor is complete information about flag)
 * @param abbv Vector of abbreviations (abbreviation is short information about flag)
 */
void PlainPresentation::presentSimpleFlags(const std::string &title, const std::string &flags, const std::vector<std::string> &desc, const std::vector<std::string> &abbv) const
{
	if(flags.empty() && abbv.empty())
	{
		return;
	}

	std::cout << title << flags;
	const std::string abbreviations = abbvSerialization(abbv);
	if(!abbreviations.empty())
	{
		flags.empty() ? std::cout << abbreviations : std::cout << " (" << abbreviations << ")";
	}
	std::cout << "\n";
	if(explanatory)
	{
		for(std::size_t i = 0, e = abbv.size(); i < e; ++i)
		{
			std::cout << "  " << abbv[i] << " - " << desc[i] << "\n";
		}
	}
}

/**
 * Present detected patterns
 * @param title Title of presented patterns
 * @param patterns Detected patterns
 */
void PlainPresentation::presentPatterns(const std::string &title, const std::vector<Pattern> &patterns)
{
	if(patterns.empty())
	{
		return;
	}

	presentTitle(title);
	std::cout << "Number of detected patterns: " << patterns.size() << "\n\n";

	for(std::size_t i = 0, e = patterns.size(); i < e; ++i)
	{
		std::cout << patterns[i].getYaraRuleName() << "\n";
		const auto description = patterns[i].getDescription();
		if(!description.empty())
		{
			std::cout << "  description: " << description << "\n";
		}
		if(patterns[i].isLittle() || patterns[i].isBig())
		{
			const std::string end = patterns[i].isLittle() ? "little" : "big";
			std::cout << "  endianness: " << end << "\n";
		}
		std::cout << "  number of matches: " << patterns[i].getNumberOfMatches();
		const auto &matches = patterns[i].getMatches();
		presentIterativeDistribution(PatternMatchesPlainGetter(fileinfo, matches), explanatory);
		if(matches.empty())
		{
			std::cout << "\n";
		}
		if(i + 1 != e)
		{
			std::cout << "\n";
		}
	}
}

void PlainPresentation::presentDotnetClasses() const
{
	const auto& classes = fileinfo.getDotnetDefinedClassList();
	if (classes.empty())
		return;

	std::cout << '\n';
	for (const auto& dotnetClass : classes)
	{
		std::cout << dotnetClass->getVisibilityString() << ' '
			<< (dotnetClass->isAbstract() ? "abstract " : "")
			<< (dotnetClass->isSealed() ? "sealed " : "")
			<< dotnetClass->getTypeString() << ' '
			<< dotnetClass->getFullyQualifiedNameWithGenericParameters();

		if (!dotnetClass->getBaseTypes().empty())
		{
			std::cout << " : ";
			for (auto itr = dotnetClass->getBaseTypes().begin(), end = dotnetClass->getBaseTypes().end(); itr != end; ++itr)
			{
				std::cout << (*itr)->getText();
				if (itr + 1 != end)
					std::cout << ", ";
			}
		}

		std::cout << '\n';

		if (!dotnetClass->getMethods().empty())
			std::cout << "    // Methods\n";

		for (const auto& dotnetMethod : dotnetClass->getMethods())
		{
			std::cout << "    " << dotnetMethod->getVisibilityString() << ' '
				<< (dotnetMethod->isStatic() ? "static " : "")
				<< (dotnetMethod->isVirtual() ? "virtual " : "")
				<< (dotnetMethod->isFinal() ? "sealed " : "")
				<< (dotnetMethod->isAbstract() ? "abstract " : "")
				<< (!dotnetMethod->isConstructor() ? dotnetMethod->getReturnType()->getText() + ' ' : "")
				<< dotnetMethod->getNameWithGenericParameters()
				<< '(';

			for (auto itr = dotnetMethod->getParameters().begin(), end = dotnetMethod->getParameters().end(); itr != end; ++itr)
			{
				std::cout << (*itr)->getDataType()->getText() << ' ' << (*itr)->getName();
				if (itr + 1 != end)
					std::cout << ", ";
			}

			std::cout << ")\n";
		}

		if (!dotnetClass->getFields().empty())
			std::cout << "    // Fields\n";

		for (const auto& dotnetField : dotnetClass->getFields())
		{
			std::cout << "    " << dotnetField->getVisibilityString() << ' '
				<< dotnetField->getDataType()->getText() << ' '
				<< dotnetField->getName()
				<< '\n';
		}

		if (!dotnetClass->getProperties().empty())
			std::cout << "    // Properties\n";

		for (const auto& dotnetProperty : dotnetClass->getProperties())
		{
			std::cout << "    " << dotnetProperty->getVisibilityString() << ' '
				<< dotnetProperty->getDataType()->getText() << ' '
				<< dotnetProperty->getName()
				<< '\n';
		}
	}
}

/**
 * Present ELF notes
 */
void PlainPresentation::presentNotes() const
{
	auto& notes = fileinfo.getElfNotes();
	if(notes.empty())
	{
		return;
	}

	presentIterativeDistribution(ElfNotesPlainGetter(fileinfo), explanatory);
<<<<<<< HEAD
	/// @todo present other note section stuff
}

=======
	presentCore();
}

/**
 * Present ELF core
 */
void PlainPresentation::presentCore() const
{
	const auto& core = fileinfo.getElfCoreInfo();
	if(core.hasAuxVector())
	{
		presentIterativeDistribution(ElfAuxVPlainGetter(fileinfo), explanatory);
	}
	if(core.hasFileMap())
	{
		presentIterativeDistribution(ElfCoreMapPlainGetter(fileinfo), explanatory);
	}
}


>>>>>>> 833769b0
bool PlainPresentation::present()
{
	std::cout << "Input file               : " << fileinfo.getPathToFile() << "\n";
	presentSimple(BasicPlainGetter(fileinfo), false);
	presentCompiler();
	presentLanguages();
	presentRichHeader();
	presentOverlay();
	if(returnCode != ReturnCode::OK)
	{
		std::cerr << getErrorMessage(returnCode, fileinfo.getFileFormatEnum()) << "\n";
	}

	for(std::size_t i = 0, e = fileinfo.messages.size(); i < e; ++i)
	{
		std::cerr << fileinfo.messages[i] << "\n";
	}

	if(verbose)
	{
		if(!fileinfo.getLoaderStatusMessage().empty())
		{
			std::cerr << "Warning: " << fileinfo.getLoaderStatusMessage() << "\n";
		}

		std::string flags, title;
		std::vector<std::string> desc, info;

		presentPackingInfo();

		HeaderPlainGetter headerInfo(fileinfo);
		presentSimple(headerInfo, true);
		headerInfo.getFileFlags(title, flags, desc, info);
		presentSimpleFlags(title, flags, desc, info);
		headerInfo.getDllFlags(title, flags, desc, info);
		presentSimpleFlags(title, flags, desc, info);
		presentSimple(PdbPlainGetter(fileinfo), false, "Related PDB file");

		presentIterativeDistribution(RichHeaderPlainGetter(fileinfo), explanatory);
		presentIterativeDistribution(DataDirectoryPlainGetter(fileinfo), explanatory);
		presentIterativeDistribution(SegmentPlainGetter(fileinfo), explanatory);
		presentIterativeDistribution(SectionPlainGetter(fileinfo), explanatory);
		presentIterativeDistribution(SymbolTablesPlainGetter(fileinfo), explanatory);
		presentIterativeDistribution(ImportTablePlainGetter(fileinfo), explanatory);
		presentIterativeDistribution(ExportTablePlainGetter(fileinfo), explanatory);
		presentIterativeDistribution(RelocationTablesPlainGetter(fileinfo), explanatory);
		presentIterativeDistribution(DynamicSectionsPlainGetter(fileinfo), explanatory);
		presentIterativeDistribution(ResourcePlainGetter(fileinfo), explanatory);

		presentNotes();

		auto manifest = fileinfo.getManifest();
		if(!manifest.empty())
		{
			presentTitle("Manifest");
			if(manifest[0] != '\n')
			{
				std::cout << "\n";
			}
			if(manifest[manifest.length() - 1] != '\n')
			{
				manifest += '\n';
			}
			std::cout << replaceNonasciiChars(manifest);
		}

		presentIterativeSimple(CertificateTablePlainGetter(fileinfo));
		presentSimple(DotnetPlainGetter(fileinfo), false, ".NET Information");
		presentDotnetClasses();

		if(returnCode != ReturnCode::FILE_NOT_EXIST && returnCode != ReturnCode::UNKNOWN_FORMAT)
		{
			presentIterativeDistribution(LoaderInfoPlainGetter(fileinfo), explanatory);
		}

		presentPatterns("Detected cryptography patterns", fileinfo.getCryptoPatterns());
		presentPatterns("Detected malware patterns", fileinfo.getMalwarePatterns());
		presentPatterns("Other detected patterns", fileinfo.getOtherPatterns());
	}

	presentIterativeDistribution(StringsPlainGetter(fileinfo), explanatory);
	return true;
}

} // namespace fileinfo<|MERGE_RESOLUTION|>--- conflicted
+++ resolved
@@ -639,11 +639,6 @@
 	}
 
 	presentIterativeDistribution(ElfNotesPlainGetter(fileinfo), explanatory);
-<<<<<<< HEAD
-	/// @todo present other note section stuff
-}
-
-=======
 	presentCore();
 }
 
@@ -664,7 +659,6 @@
 }
 
 
->>>>>>> 833769b0
 bool PlainPresentation::present()
 {
 	std::cout << "Input file               : " << fileinfo.getPathToFile() << "\n";
