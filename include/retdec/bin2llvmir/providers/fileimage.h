--- conflicted
+++ resolved
@@ -65,20 +65,12 @@
 				retdec::common::Address addr);
 		llvm::Constant* getConstant(
 				llvm::Type* type,
-<<<<<<< HEAD
-				retdec::utils::Address addr = retdec::utils::Address::Undefined,
-=======
-				retdec::common::Address addr = retdec::common::Address::getUndef,
->>>>>>> ea28eab2
+				retdec::common::Address addr = retdec::common::Address::Undefined,
 				bool wideString = false);
 		llvm::Constant* getConstant(
 				Config* config,
 				DebugFormat* dbgf = nullptr,
-<<<<<<< HEAD
-				retdec::utils::Address addr = retdec::utils::Address::Undefined);
-=======
-				retdec::common::Address addr = retdec::common::Address::getUndef);
->>>>>>> ea28eab2
+				retdec::common::Address addr = retdec::common::Address::Undefined);
 
 	// Miscellaneous
 	//
