--- conflicted
+++ resolved
@@ -1019,17 +1019,9 @@
             if self.pdb_file:
                 CmdRunner.run_cmd([config.CONFIGTOOL, self.config_file, '--write', '--pdb-file', self.pdb_file])
 
-<<<<<<< HEAD
             # Store file names of input and output into config.
-            cmd.run_cmd([config.CONFIGTOOL, self.config_file, '--write', '--input-file', self.input_file])
-            cmd.run_cmd([config.CONFIGTOOL, self.config_file, '--write', '--output-file', self.output_file])
-=======
-            # Store file names of input and output into config for frontend.
             CmdRunner.run_cmd([config.CONFIGTOOL, self.config_file, '--write', '--input-file', self.input_file])
-            CmdRunner.run_cmd([config.CONFIGTOOL, self.config_file, '--write', '--frontend-output-file',
-                         self.out_frontend_ll])
             CmdRunner.run_cmd([config.CONFIGTOOL, self.config_file, '--write', '--output-file', self.output_file])
->>>>>>> 864f75b2
 
             # Store decode only selected parts flag.
             if self.args.selected_decode_only:
@@ -1079,26 +1071,14 @@
 
             print('\n##### Decompiling ' + self.input_file + ' into ' + self.out_bc + '...')
             if self.args.generate_log:
-<<<<<<< HEAD
                 self.log_bin2llvmir_memory, self.log_bin2llvmir_time, self.log_bin2llvmir_output, \
-                self.log_bin2llvmir_rc = cmd.run_measured_cmd([config.BIN2LLVMIR] + bin2llvmir_params + ['-o',
+                self.log_bin2llvmir_rc = CmdRunner.run_measured_cmd([config.BIN2LLVMIR] + bin2llvmir_params + ['-o',
                                                                self.out_bc], timeout=config.LOG_TIMEOUT, print_run_msg=True)
-=======
-                self.log_bin2llvmir_memory, self.log_bin2llvmir_time, self.log_bin2llvmir_output, self.log_bin2llvmir_rc = CmdRunner.run_measured_cmd(
-                    [config.BIN2LLVMIR] + bin2llvmir_params + ['-o', self.out_backend_bc],
-                    timeout=config.LOG_TIMEOUT,
-                    print_run_msg=True
-                )
->>>>>>> 864f75b2
 
                 bin2llvmir_rc = self.log_bin2llvmir_rc
                 print(self.log_bin2llvmir_output)
             else:
-<<<<<<< HEAD
-                _, bin2llvmir_rc, _ = cmd.run_cmd([config.BIN2LLVMIR] + bin2llvmir_params + ['-o', self.out_bc], print_run_msg=True)
-=======
-                _, bin2llvmir_rc, _ = CmdRunner.run_cmd([config.BIN2LLVMIR] + bin2llvmir_params + ['-o', self.out_backend_bc], print_run_msg=True)
->>>>>>> 864f75b2
+                _, bin2llvmir_rc, _ = CmdRunner.run_cmd([config.BIN2LLVMIR] + bin2llvmir_params + ['-o', self.out_bc], print_run_msg=True)
 
             if bin2llvmir_rc != 0:
                 if self.args.generate_log:
